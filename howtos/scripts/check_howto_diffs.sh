#!/bin/bash
#
# Checks the following for each HOWTO diff in howtos/diffs:
# 1. Check if diffs are stale and can no longer be applied to *this branch*
# 2. Apply each diff in turn and run appropriate unit tests in *this branch*

# TODO (dsuo): refactor duplicate code from check, pack, and apply_howto_diffs.

# https://vaneyckt.io/posts/safer_bash_scripts_with_set_euxo_pipefail/
set -euxo

old_pwd=$(pwd)
top_dir=$(git rev-parse --show-toplevel)
howto_diff_path="${top_dir}/howtos/diffs"
howto_doc_path="${top_dir}/docs/howtos"

# Get names of howtos from diff files.
cd $howto_diff_path
howtos=$(ls *.diff | sed -e 's/.diff//')
cd $top_dir

# Check for stale diffs first before running any tests. This duplicates some
# logic, but should speed up testing.
printf "Verifying all HOWTO diffs can be applied and have docs...\n"

for howto in $howtos; do
  diff_file="${howto_diff_path}/${howto}.diff"

  # Check if command fails
  # See: https://stackoverflow.com/q/26675681/
  if ! git apply --check "${diff_file}"; then
    printf "\nERROR: Cannot apply howto ${howto}! ==> PLEASE FIX HOWTO\n"
    exit 1
  fi

  doc_file="${howto_doc_path}/${howto}.rst"
  # Check if documentation exists
  if [[ ! -f "${doc_file}" ]]; then
    printf "\nERROR: Missing doc file for howto ${howto} at path ${doc_file}! ==> PLEASE WRITE DOCUMENTATION\n"
    exit 1
  fi
done

printf "Running unit tests for each diff...\n"

# Fetch all branches.
git fetch --all

curr_branch="$(git rev-parse --abbrev-ref HEAD)"
for howto in $howtos; do
  diff_file="${howto_diff_path}/${howto}.diff"

  git apply $diff_file

  # Run unit test on affected examples only.
<<<<<<< HEAD
  if ! git diff --name-only $curr_branch | xargs dirname | xargs pytest; then
=======
  if ! git diff --name-only $curr_branch | xargs -I {} dirname {} | xargs pytest; then
    printf "\nERROR: Tests failed for howto ${howto}! ==> PLEASE FIX HOWTO\n"

>>>>>>> f4111921
    # Undo patch in case we're running locally.
    git apply -R $diff_file

    printf "\nERROR: Tests failed for howto ${howto}! Undoing `git apply` ==> PLEASE FIX HOWTO\n"

    exit 1
  fi

  # Undo patch so we can run the next test.
  git apply -R $diff_file
done

cd $old_pwd<|MERGE_RESOLUTION|>--- conflicted
+++ resolved
@@ -53,13 +53,7 @@
   git apply $diff_file
 
   # Run unit test on affected examples only.
-<<<<<<< HEAD
   if ! git diff --name-only $curr_branch | xargs dirname | xargs pytest; then
-=======
-  if ! git diff --name-only $curr_branch | xargs -I {} dirname {} | xargs pytest; then
-    printf "\nERROR: Tests failed for howto ${howto}! ==> PLEASE FIX HOWTO\n"
-
->>>>>>> f4111921
     # Undo patch in case we're running locally.
     git apply -R $diff_file
 
